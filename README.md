--- conflicted
+++ resolved
@@ -1,22 +1,7 @@
-<<<<<<< HEAD
 This repo has been moved to Codeberg and may be out of date on GitHub.
 Canonical repo: https://codeberg.org/maandree/blueshift
 
 
-Important!
-----------
-
-Blueshift is a bit broken in newer versions of X.
-If Blueshift is not working in X for you, you may
-need to change `i_size = 2 ** 8` in sr/curves.py
-to `i_size = 2 ** 10`. However, this will break
-Blueshift in the TTY, so may want to change it to
-2 ** 10 conditionally. A proper fix is on its way.
-
----
-
-=======
->>>>>>> 8a51b5e2
 **Request for contribution:**
 
 If anyone have a multi-graphics card setup,
